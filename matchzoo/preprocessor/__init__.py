from .process_units import (
    ProcessorUnit,
    StatefulProcessorUnit,
    NgramLetterUnit,
    VocabularyUnit,
    TokenizeUnit,
    LowercaseUnit,
<<<<<<< HEAD
    PuncRemovalUnit,
    StopRemovalUnit,
    NgramLetterUnit,
    VocabularyUnit,
    WordHashingUnit
)
from .dssm_preprocessor import DSSMPreprocessor
=======
    FixedLengthUnit
)
>>>>>>> 19800bcf
<|MERGE_RESOLUTION|>--- conflicted
+++ resolved
@@ -5,15 +5,11 @@
     VocabularyUnit,
     TokenizeUnit,
     LowercaseUnit,
-<<<<<<< HEAD
     PuncRemovalUnit,
     StopRemovalUnit,
     NgramLetterUnit,
     VocabularyUnit,
-    WordHashingUnit
-)
-from .dssm_preprocessor import DSSMPreprocessor
-=======
+    WordHashingUnit,
     FixedLengthUnit
 )
->>>>>>> 19800bcf
+from .dssm_preprocessor import DSSMPreprocessor